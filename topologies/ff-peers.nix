# List of peers included in our relays topology config,
# evenly split across all IOHK FF relays.
# Pull-requests against this file will be merged and deployed once a day.
[
  {
    operator = "disassembler";
    addr = "prophet.samleathers.com";
    port = 3001;
  }
  {
    operator = "pegasus";
    addr = "ff-relay.pegasuspool.info";
    port = 3001;
  }
  {
    operator = "ispool.live";
    addr = "95.217.190.205";
    port = 6060;
  }
  {
    operator = "onyxstakepool";
    addr = "relays.onyxstakepool.com";
    port = 3001;
  }
  {
    operator = "planetstake";
    addr = "stake-relay1.planetstake.com";
    port = 3001;
  }
  {
    operator = "planetstake";
    addr = "stake-relay2.planetstake.com";
    port = 3002;
  }
  {
    operator = "planetstake";
    addr = "stake-relay3.planetstake.com";
    port = 3003;
  }
  {
    operator = "clio";
    addr = "relays.ff.clio.one";
    port = 6000;
    valency = 1;
  }
  {
    operator = "BlockNgine";
    addr = "cardano-relay1.blockngine.io";
    port = 3001;
  }
  {
    operator = "BlockNgine";
    addr = "cardano-relay2.blockngine.io";
    port = 3001;
  }
  {
    operator = "BlockNgine";
    addr = "cardano-relay3.blockngine.io";
    port = 3001;
  }
  {
    operator = "Staking CASH";
    addr = "167.71.15.97";
    port = 9630;
  }
  {
    operator = "SkyLightPool";
    addr = "relay1.oqulent.com";
    port = 3007;
    valency = 1;
  }
  {
    operator = "SkyLightPool";
    addr = "relay2.oqulent.com";
    port = 3008;
    valency = 1;
  }
  {
    operator = "homer1";
    addr = "95.216.188.94";
    port = 9000;
  }
  {
    operator = "Chris-Graffagnino";
    addr = "194.32.79.182";
    port = 3001;
  }
  {
    operator = "Chris-Graffagnino";
    addr = "194.32.77.27";
    port = 3001;
  }
  {
    operator = "TITANstaking";
    addr = "relays.ff.titanstaking.io";
    port = 4321;
    valency = 4;
  }
  {
    operator = "cheapstaking";
    addr = "spicy.cheapstaking.com";
    port = 3011;
    valency = 1;
  }
  {
    operator = "cheapstaking";
    addr = "pungent.cheapstaking.com";
    port = 3012;
    valency = 1;
  }
  {
    operator = "Kiwipool Staking";
    addr = "love.kiwipool.org";
    port = 9630;
    valency = 1;
  }
  {
    operator = "Kiwipool Staking";
    addr = "unity.kiwipool.org";
    port = 9630;
    valency = 1;
  }
  {
    operator = "atada_stakepool_austria";
    node = "atada";
    addr = "relays.stakepool.at";
    port = 3001;
    valency = 2;
  }
  {
    operator = "samcgill";
    addr = "relays.ddnsfree.com";
    port = 3002;
    valency = 2;
  }
  {
    operator = "antonio_csp";
    addr = "relay1.capitalstakepool.info";
    port = 9998;
    valency = 2;
  }
  {
    operator = "Hermes Stakepool Relay01";
    addr = "146.0.32.222";
    port = 5001;
  }
  {
    operator = "Hermes Stakepool Relay02";
    addr = "85.114.128.66";
    port = 5001;
  }
  {
    operator = "StakeNuts.com";
    addr = "ff.stakenuts.com";
    port = 3001;
    valency = 1;
  }
  {
    operator = "[RPST] La RepsistancE";
    addr = "relay.fftn.cardano.none.guru";
    port = 31001;
    valency = 2;
  }
  {
    operator = "dezentstaking";
    addr = "relayone.dezent.online";
    port = 8885;
    valency = 1;
  }
  {
    operator = "Cardaspians";
    addr = "relays.cardaspians.io";
    port = 3001;
    valency = 2;
  }
  {
    operator = "EARTH Relay01";
    addr = "relay.adainground.com";
    port = 3001;
    valency = 2;
  }
  {
    operator = "ADAfrog";
    addr = "tadpole.adafrog.io";
    port = 3728;
    valency = 2;
  }
  {
    operator = "BKIND Relay";
    addr = "song1.smitstakepools.online";
    port = 3001;
    valency = 1;
  }
  {
    operator = "LordWotton";
    node = "RIOT";
    addr = "relay1.riotpools.com";
    port = 4001;
    valency = 1;
  }
  {
    operator = "LordWotton";
    node = "RIOT";
    addr = "relay1.riotpools.com";
    port = 4002;
    valency = 1;
  }
  {
    operator = "nchatur_relay_2_BFSA";
    node = "BFSA";
    addr = "159.203.34.2";
    port = 5666;
  }
  {
    operator = "nchatur_relay_1_BFSA";
    node = "BFSA";
    addr = "142.93.115.228";
    port = 5665;
  }
  {
    operator = "AndrewWestberg";
    node = "BCSH";
    addr = "relay0.bluecheesestakehouse.com";
    port = 5001;
  }
  {
    operator = "AndrewWestberg";
    node = "BCSH";
    addr = "relay1.bluecheesestakehouse.com";
    port = 5002;
  }
  {
    operator = "HEX Relay 0x01";
    addr = "104.248.18.79";
    port = 8081;
  }
  {
    operator = "Angel01";
    node = "ANGEL relay1";
    addr = "relay1.angelstakepool.net";
    port = 3001;
    valency = 1;
  }
  {
    operator = "Angel01";
    node = "ANGEL relay2";
    addr = "relay2.angelstakepool.net";
    port = 3002;
    valency = 1;
  }
  {
    operator = "Crypto2099, Corp.";
    node = "SPIKE RN";
    addr = "relays.ff.crypto2099.io";
    port = 3001;
    valency = 2;
  }  
  {
    operator = "ONEW Relay01";
    addr = "3.127.174.250";
    port = 3001;
  }
  {
    operator = "ONEW Relay02";
    addr = "18.223.41.0";
    port = 3001;
  }
  {
    operator = "CardanoLand";
    node = "CardanoLand relay1";
    addr = "ff-relay.cardanoland.com";
    port = 8650;
    valency = 1;
  }
  {
    operator = "CardanoLand";
    node = "CardanoLand relay2";
    addr = "ff-relay.cardanoland.com";
    port = 8750;
    valency = 1;
  }
  {
    operator = "CardanoLand";
    node = "CardanoLand relay3";
    addr = "ff-relay.cardanoland.com";
    port = 8850;
    valency = 1;
  }
  {
    operator = "CardanoLand";
    node = "CardanoLand relay4";
    addr = "ff-relay2.cardanoland.com";
    port = 8650;
    valency = 1;
  }
  {
    operator = "ORADA";
    addr = "relay.orionada.com";
    port = 3001;
    valency = 2;
  }
  {
    operator = "4ADA relay 1";
    addr = "4ADA.staking4ada.org";
    port = 8081;
    valency = 1;
  }
  {
    operator = "4ADA relay 2";
    addr = "4ADA.staking4ada.org";
    port = 8082;
    valency = 1;
  }
  {
    operator = "TEAM";
    addr = "3.14.36.206";
    port = 4250;
  }
  {
    operator = "CROWN";
    node = "Relay1";
    addr = "78.47.182.92";
    port = 3001;
  }
  {
    operator = "CROWN";
    node = "Relay2";
    addr = "78.47.182.92";
    port = 3002;
  }
  {
    operator = "CROWN";
    node = "Relay3";
    addr = "94.130.99.102";
    port = 3000;
  }
  {
    operator = "Smaug";
    addr = "relays.smaug.group";
    port = 3000;
    valency = 2;
  }
  {
    operator = "freedom-relay1";
    addr = "kokosz.nerdpol.ovh";
    port = 3001;
    valency = 1;
  }
  {
    operator = "freedom-relay2";
    addr = "kokosz.nerdpol.ovh";
    port = 3002;
    valency = 1;
  }
  {
    operator = "sk";
    node = "WAAUS";
    addr = "relay1.wastaking.xyz";
    port = 5000;
    valency = 1;
  }
  {
    operator = "sk";
    node = "WAAUS";
    addr = "relay2.wastaking.xyz";
    port = 5002;
    valency = 1;
  }
  {
    operator = "ALTZ";
    addr = "54.215.208.23";
    port = 3001;
  }
  {
    operator = "ALTZ";
    addr = "18.156.193.249";
    port = 3002;
  }
  {
    operator = "Cardano DAN's Stake Pool";
    addr = "54.219.39.14";
    port = 4000;
  }
  {
    operator = "CROWN-Relay-1";
    addr = "ff-relay1.StakeADAcoins.io";
    port = 3000;
    valency = 1;
  }
  { 
    operator = "CROWN-Relay-2";
    addr = "ff-relay2.StakeADAcoins.io";
    port = 3000;
    valency = 1;
  }
  {
    operator = "cloud_relay1";
    addr = "3.15.6.176";
    port = 8081;
  }
  {
    operator = "cloud_relay2";
    addr = "3.15.6.176";
    port = 8082;
  }
  {
    operator = "Reliable Staking (RELY)";
    addr = "44.231.131.180";
    port = 3001;
  }
  {
    operator = "MoxieStakePool";
    addr = "18.191.134.79";
    port = 8081;
  }
  {
    operator = "MoxieStakePool";
    addr = "18.191.134.79";
    port = 8082;
  }
  {
    operator = "INDIA Stake Pool";
    addr = "relay1.indiastakepool.com";
    port = 3001;
    valency = 1;
  }
  {
    operator = "Crazy Career";
    addr = "86.26.138.25";
    port = 3001;
  }
  {
    operator = "Crazy Career";
    addr = "86.26.138.25";
    port = 3002;
  }
  {
    operator = "CPS1";
    addr = "160.16.60.146";
    port = 3001;
  }
  {
    operator = "CPS2";
    addr = "160.16.60.146";
    port = 3002;
  }
  {
    operator = "sobit";
    addr = "toki.relay.staking.outofbits.com";
    port = 3333;
    valency = 1;
  }
  {
    operator = "sobit";
    addr = "kaya.relay.staking.outofbits.com";
    port = 3333;
    valency = 1;
  }
  {
    operator = "sobit";
    addr = "lin.relay.staking.outofbits.com";
    port = 3333;
    valency = 1;
  }
  {
    operator = "phba2061";
    addr = "adapool01.phba2061.com";
    port = 4242;
  }
  {
    operator = "Tilia I/O";
    addr = "relay1.tiliaio.com";
    port = 7856;
    valency = 1;
  }
  {
    operator = "Tilia I/O";
    addr = "relay2.tiliaio.com";
    port = 7856;
    valency = 1;
  }
  {
    operator = "THETA";
    addr = "144.76.17.207";
    port = 50073;
  }
  {
    operator = "BetterSTAKE";
    node = "Relay 1";
    addr = "209.97.174.197";
    port = 8081;
  }
  {
    operator = "BetterSTAKE";
    node = "Relay 2";
    addr = "209.97.174.197";
    port = 8082;
  }
  {
    operator = "SAIB";
    addr = "45.32.110.195";
    port = 3000;
  }
  {
    operator = "QSBLR-Duniya Decentralized";
    addr = "115.99.220.199";
    port = 3001;
  }
  {
   operator = "Ankachain Solutions";
   node = "ANQA";
   addr = "relay.anqahub.com";
   port = 3032;
   valency = 2;
  }
  {
    operator = "genePool one";
    node = "relay1";
    addr = "194-36-88-164.cloud-xip.io";
    port = 8001;
  }
  {
    operator = "genePool one";
    node = "relay2";
    addr = "104-128-66-166.cloud-xip.io";
    port = 8001;
  }
  {
    operator = "AlphaPool";
    node = "relay1";
    addr = "relay01.alphastaking.com";
    port = 3001;
  }
  {
    operator = "AlphaPool";
    node = "relay2";
    addr = "relay02.alphastaking.com";
    port = 3002;
    valency = 1;
  }
  {
    operator = "ADAMEOW";
    node = "r1";
    addr = "r1.node.cardano.adameow.com";
    port = 3001;
    valency = 1;
  }
  {
    operator = "ADAMEOW";
    node = "r2";
    addr = "r2.node.cardano.adameow.com";
    port = 3002;
    valency = 1;
  }
  {
    operator = "Tap-ada.at";
    addr = "relay1.tap-ada.at";
    port = 3001;
    valency = 1;
  }
  {
    operator = "CardanoCanucks";
    addr = "relay1.cardanocanucks.com";
    port = 8081;
    valency = 1;
  }
  {
    operator = "Staker Space";
    addr = "95.217.13.208";
    port = 3001;
    valency = 1;
  }
  {
    operator = "Kopi1";
    addr = "156.249.8.207";
    port = 8081;
  }
  {
    operator = "Kopi2";
    addr = "156.249.8.207";
    port = 8082;
  }
  {
    operator = "ORKA";
    addr = "78.23.133.211";
    port = 3021;
  }
  {
<<<<<<< HEAD
    operator = "OCTA";
    addr = "172.30.0.147";
    port = 3002;
=======
    operator = "StakePool247";
    addr = "relays.stakepool247.eu";
    port = 3001;
    valency = 2;
>>>>>>> 93ceed32
  }
]<|MERGE_RESOLUTION|>--- conflicted
+++ resolved
@@ -586,15 +586,14 @@
     port = 3021;
   }
   {
-<<<<<<< HEAD
     operator = "OCTA";
     addr = "172.30.0.147";
     port = 3002;
-=======
+  }
+  {
     operator = "StakePool247";
     addr = "relays.stakepool247.eu";
     port = 3001;
     valency = 2;
->>>>>>> 93ceed32
   }
 ]