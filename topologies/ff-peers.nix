--- conflicted
+++ resolved
@@ -308,21 +308,21 @@
     valency = 2;
   }
   {
-<<<<<<< HEAD
+    operator = "4ADA relay 1";
+    addr = "4ADA.staking4ada.org";
+    port = 8081;
+    valency = 1;
+  }
+  {
+    operator = "4ADA relay 2";
+    addr = "4ADA.staking4ada.org";
+    port = 8082;
+    valency = 1;
+  }
+  {
     operator = "TEAM";
     addr = "3.14.36.206";
     port = 4250;
-=======
-    operator = "4ADA relay 1";
-    addr = "4ADA.staking4ada.org";
-    port = 8081;
-    valency = 1;
-  }
-  {
-    operator = "4ADA relay 2";
-    addr = "4ADA.staking4ada.org";
-    port = 8082;
->>>>>>> 83bfd860
     valency = 1;
   }
 ]